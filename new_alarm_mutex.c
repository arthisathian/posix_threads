/*
 * alarm_mutex.c
 *
 * This is an enhancement to the alarm_thread.c program, which
 * created an "alarm thread" for each alarm command. This new
 * version uses a single alarm thread, which reads the next
 * entry in a list. The main thread places new requests onto the
 * list, in order of absolute expiration time. The list is
 * protected by a mutex, and the alarm thread sleeps for at
 * least 1 second, each iteration, to ensure that the main
 * thread can lock the mutex to add new work to the list.
 */
#include <pthread.h>
#include <time.h>
#include "errors.h"
#include <stdio.h>      // Added libraries (Arthi S)
#include <string.h>
#include <stdlib.h>
#include <unistd.h>     //Added libraries (Hien L)

/*
 * The "alarm" structure now contains the time_t (time since the
 * Epoch, in seconds) for each alarm, so that they can be
 * sorted. Storing the requested number of seconds would not be
 * enough, since the "alarm thread" cannot tell how long it has
 * been on the list.
 */
typedef struct alarm_tag {
    struct alarm_tag    *link;
    int                 seconds;
    time_t              time;   /* seconds from EPOCH */
    char                message[128];   // Updated to allow 128 characters per message (Arthi S)
    char                type[3];
    int                 alarm_ID;
    int                 is_assigned;
} alarm_t;

typedef struct display_tag {
    pthread_t   threadid;
    char        type[3];
    int         assigned_alarm_count;
    alarm_t     *assigned_alarm[2];
} display_t;


pthread_mutex_t alarm_mutex = PTHREAD_MUTEX_INITIALIZER;
pthread_mutex_t display_mutex = PTHREAD_MUTEX_INITIALIZER;
alarm_t *alarm_list = NULL;

display_t *display_threads[10];
int display_thread_count = 0;


/*
* Display Threads
*/
void *display_thread (void *arg) {
   display_t *display_thread = (display_t*) arg;
   int status;

   while(1){
        status = pthread_mutex_lock (&display_mutex);
        if (status != 0)
            err_abort (status, "Lock mutex");
        
        
        int active_alarm = 0;

        for(int i = 0; i < 2; i++){
            alarm_t *alarm = display_thread->assigned_alarm[i];
            
            if(alarm != NULL){
                time_t now = time(NULL);
                if(now >= alarm->time){
                    printf("Alarm(%d) Expired; Display Thread (%lu) Stopped Printing Alarm Message at %ld: %s %d %s\n", alarm->alarm_ID, display_thread->threadid, now, alarm->type, alarm->seconds, alarm->message);
                    display_thread->assigned_alarm[i] = NULL;   //Clear the expired alarm
                }else {
                    printf("Alarm(%d) Message PERIODICALLY PRINTED BY Display Thread (%lu) at %ld: %s %d %s\n", alarm->alarm_ID, display_thread->threadid, now, alarm->type, alarm->seconds, alarm->message);
                    active_alarm++;
                }
            }
        }

        if(active_alarm == 0) {
            printf("Display Thread Terminated (%lu) at %ld\n", display_thread->threadid, time(NULL));
            status = pthread_mutex_unlock (&display_mutex);
            if (status != 0)
                err_abort (status, "Unlock mutex");
            free(display_thread);
            display_thread_count--;
            pthread_exit(NULL);
        }
        status = pthread_mutex_unlock (&display_mutex);
        if (status != 0)
             err_abort (status, "Unlock mutex");
        sleep(5);      //Set 5 later
   }
}

/*
* Create a display thread function
*/
display_t *create_display_thread(char *type) {
    if(display_thread_count >= 10) return NULL;   //Limits the number of threads

    display_t *new_thread = (display_t*) malloc(sizeof(display_t));
    if (new_thread == NULL) {
        fprintf(stderr, "Error: Could not allocate memory for new display thread.\n");
        return NULL;
    }

    //Create thread base on alarm type
    strcpy(new_thread->type, type);
    new_thread->assigned_alarm_count = 0;

    //Create the thread
    int status = pthread_create(&new_thread->threadid, NULL, display_thread, new_thread);
    if(status != 0){
        free(new_thread);
        err_abort(status, "Create display Thread");
    }

    //Increase the count of display thread;
    display_thread_count++;

    //Add the thread to the array of threads where empty
    for(int i = 0; i < display_thread_count; i++){
        if(display_threads[i] == NULL){
            display_threads[i] = new_thread;
        }
    }
    return new_thread;
}

/*
* Assign Alarm to the Right Thread
*/
void assign_alarm_to_display_thread(alarm_t *new_alarm) {
    int thread_found = 0;
    int type_found = 0;
    display_t *target_thread = NULL;
    int status;
    alarm_t *temp_alarm = new_alarm;

    // Lock the mutex to safely modify shared data structures
    status = pthread_mutex_lock(&display_mutex);
    if (status != 0) {
        err_abort(status, "Lock mutex");
    }

    //Find the target thread for the alarm based on their type and the display capacity
    for(int i = 0; i < display_thread_count; i++){
        if(strcmp(display_threads[i]->type, temp_alarm->type) == 0){
            type_found = 1;
            if(display_threads[i]->assigned_alarm_count < 2){
                thread_found = 1;
                target_thread = display_threads[i];
                break;
            }
        }
    }

    //Two cases for creating new thread
    if(!thread_found && !type_found){
        target_thread = create_display_thread(temp_alarm->type);
        printf("First New Display Thread (%lu) Created at %ld: %s %d %s\n", target_thread->threadid, time(NULL), temp_alarm->type, temp_alarm->seconds, temp_alarm->message);
    }else if(!thread_found && type_found){
        target_thread = create_display_thread(temp_alarm->type);
        printf("Additional New Display Thread (%lu) Created at %ld: %s %d %s\n", target_thread->threadid, time(NULL), temp_alarm->type, temp_alarm->seconds, temp_alarm->message);
    }

    //Assign the alarm to the target thread
    if(target_thread != NULL){
        target_thread->assigned_alarm[target_thread->assigned_alarm_count++] = temp_alarm;
        printf("Alarm (%d) Assigned to Display Thread (%lu) at %ld: %s %d %s\n", temp_alarm->alarm_ID, target_thread->threadid, time(NULL), temp_alarm->type, temp_alarm->seconds, temp_alarm->message); 
    } else {
        fprintf(stderr, "Error: Could not create new display thread.\n");
    }

    // Unlock the mutex after modifying shared data structures
    status = pthread_mutex_unlock(&display_mutex);
    if (status != 0) {
        err_abort(status, "Unlock mutex");
    }
}

void cancel_alarm_in_display_thread (alarm_t *target_alarm){
    int status;

    // Lock the mutex to safely modify shared data structures
    status = pthread_mutex_lock(&display_mutex);
    if (status != 0) {
        err_abort(status, "Lock mutex");
    }

    //Find the thread that has the alarm
    for(int i = 0; i < display_thread_count; i++){
        display_t *temp_display = display_threads[i];
        for(int k = 0; k < temp_display->assigned_alarm_count; k++){

            //Check for match alarm
            if(target_alarm->alarm_ID == temp_display->assigned_alarm[k]->alarm_ID){
                //Remove this alarm and print the message
                temp_display->assigned_alarm[k] = NULL;
                temp_display->assigned_alarm_count--;

                printf("Alarm(%d) Cancelled; Display Thread (%lu) Stopped Printing Alarm Message at %ld: %s %d %s\n", target_alarm->alarm_ID, temp_display->threadid, time(NULL), target_alarm->type, target_alarm->seconds, target_alarm->message);
            }
        }
    }
    // Unlock the mutex after modifying shared data structures
    status = pthread_mutex_unlock(&display_mutex);
    if (status != 0) {
        err_abort(status, "Unlock mutex");
    }
}

/*
 * The alarm thread's start routine.
 */
void *alarm_thread (void *arg)
{
    alarm_t *alarm, *prev, *current;
    alarm_t *expired_alarms[50];
    int expired_count = 0;
    int sleep_time;
    time_t now;
    int status;

    /*
     * Loop forever, processing commands. The alarm thread will
     * be disintegrated when the process exits.
     */
    while (1) { 
        status = pthread_mutex_lock (&alarm_mutex);
        if (status != 0)
            err_abort (status, "Lock mutex");
        
        //alarm = alarm_list;
        
        prev = NULL;
        current = alarm_list;
        now = time(NULL);
        expired_count = 0;

        //Traverse through the alarm list
        while(current != NULL){

            //Find the expired alarm
            if(current->time <= now){
                //Expired alarm - print expiration message and remove the list
                printf("Alarm(%d): Alarm Expired at %ld: Alarm Removed From Alarm List\n", alarm -> seconds, time(NULL));

                //Remove expired alarm from the list
                if(prev == NULL){
                    alarm_list = current->link;
                }else{
                    prev->link = current->link;
                }
                
                if(expired_count < 50){
                    expired_alarms[expired_count++] = current;
                }

            } else if(!current->is_assigned){
                //Assign only active, unassigned alarm to the display thread
                assign_alarm_to_display_thread(current);
                current->is_assigned = 1;
                prev = current;
                current = current->link;
            } else {
                //Skip already assigned active alarms
                prev = current;
                current = current->link;
            }
            //Exit the thread after finish traversing the list
            if (current == NULL) {
                pthread_exit(NULL);
            }
        }
        // Handle reassignment if alarm type change
        for(int i = 0; i < display_thread_count; i++){
            display_t *display = display_threads[i];
            for(int j = 0; j < 2; j++){
                alarm_t *assign_alarm = display->assigned_alarm[j];

                if(assign_alarm && strcmp(assign_alarm->type, display->type) != 0){
                    //If alarm type has changed, remove it from the current thread
                    printf("Alarm (%d) Changed Type; Display Thread (%lu) Stopped Printing Alarm Message at %ld: %s %d %s\n", assign_alarm->alarm_ID, display->threadid, time(NULL), assign_alarm->type, assign_alarm->seconds, assign_alarm->message);
                    display->assigned_alarm[j] = NULL;
                    display->assigned_alarm_count--;

                    //Reassign Alarm as if it were new
                    assign_alarm_to_display_thread(assign_alarm);
                }
            }
        }

        /*
         * Unlock the mutex before waiting, so that the main
         * thread can lock it to insert a new alarm request. If
         * the sleep_time is 0, then call sched_yield, giving
         * the main thread a chance to run if it has been
         * readied by user input, without delaying the message
         * if there's no input.
         */
        status = pthread_mutex_unlock (&alarm_mutex);
        if (status != 0)
            err_abort (status, "Unlock mutex");
        
        // Process expired alarms outside of the mutex lock
        for (int i = 0; i < expired_count; i++) {
            alarm_t *expired_alarm = expired_alarms[i];
            
            // Free the expired alarm memory here
            free(expired_alarm);
        }

        //Sleep briefly before re-checking the alarm list
        sleep(1);
    }
}

int main (int argc, char *argv[]) {
    int status;
    char line[256];     // Increased the buffer for command parsing (Arthi S)
    alarm_t *alarm, **last, *next;
    pthread_t thread;

    status = pthread_create (&thread, NULL, alarm_thread, NULL);
    if (status != 0) {err_abort (status, "Create alarm thread");}

    while (1) {
        printf ("alarm> ");
        if (fgets (line, sizeof (line), stdin) == NULL) exit (0);
        if (strlen (line) <= 1) continue;
        
        /* Truncate message if it exceeds 128 characters (Arthi S)
         * Ensures no overflow in error messages, truncates if necessary, 
         * and warns user if message was truncated.
         */
        if (strlen(line) > 128){
            line[127] = '\0';
            fprintf(stderr, "WARNING: Message trunated to 128 characters.\n");
        }

        // Variables used in command parsing (Arthi S)
        char command[16];
        int alarm_id;
        char type[3];
        int alarm_duration;
        char message[128];

        /* Parse and validate command input (Arthi S)
         * Extracts the command, alarm ID, type, time, and message by parsing the command.
         * Ensures the proper formatting and validity of commands.
         */
<<<<<<< HEAD
        if (sscanf (line, "%[^(](%d): %s %d %128[^\n]", command, &alarm_id, type, &alarm_duration, message) > 0) {
=======
        if (sscanf (line, "%15s(%d): %2s %d %127[^\n]", command, &alarm_id, type, &alarm_duration, message) == 5) {
>>>>>>> f748f855
            if (strcmp(command, "Start_Alarm") == 0) {
                /* Start_Alarm command handling
                * Allocates memory for new alarm, sets time & message,
                * and inserts it into the sorted list
                */
                alarm = (alarm_t *)malloc(sizeof(alarm_t));
                if (alarm == NULL) {errno_abort("Allocate alarm");}
                
                alarm -> seconds = alarm_duration;
                strncpy(alarm -> message, message, sizeof(alarm -> message) - 1);
                alarm -> message[127] = '\0';   // Ensures null termination
                alarm -> time = time(NULL) + alarm -> seconds;
                strncpy(alarm->type, type, sizeof(alarm->type) - 1);
                alarm->alarm_ID = alarm_id;
                alarm->is_assigned = 0;

                /* Locks mutex for thread safe insertion
                * Lock ensures that only one thread can modify the alarm_list
                * at any given time (prevents race conditions during insertion)
                */
                status = pthread_mutex_lock(&alarm_mutex);
                if (status != 0) {err_abort(status, "Lock mutex");}
                
                /*
                * Insert the new alarm into the list of alarms, sorted by alarm ID.
                */
                last = &alarm_list;
                next = *last;

                while (next != NULL){
                    if (next->alarm_ID >= alarm->alarm_ID){     ///Sorted by their IDs
                        alarm -> link = next;
                        *last = alarm;
                        break;
                    }
                    last = &next -> link;
                    next = next -> link;
                }
                /*
                * If we reached the end of the list, insert the new
                * alarm there. ("next" is NULL, and "last" points
                * to the link field of the last item, or to the
                * list header).
                */
                if (next == NULL){
                    *last = alarm;
                    alarm -> link = NULL;
                }

                // Unlock mutex post-insert so other threads can access/modify alarm_list
                status = pthread_mutex_unlock(&alarm_mutex);
                if (status != 0) {err_abort(status, "Unlock mutex");}
                printf("Alarm(%d) Inserted by Main Thread (%lu) Into Alarm List at %ld: %s %d %s\n", alarm_id, thread, time(NULL), type, alarm_duration, message);
                //pthread_self(), time(NULL), type, alarm_duration, time(NULL), alarm -> message);

            } else if (strcmp(command, "Change_Alarm") == 0) {
                /* Change_Alarm command handling
                * Locks the mutex, finds + updates alarm using specified ID,
                * and unlocks after modification
                */
                status = pthread_mutex_lock (&alarm_mutex);
                if (status != 0) {err_abort (status, "Lock mutex");}
                
                alarm = alarm_list;

                while (alarm != NULL){
                    if (alarm->alarm_ID == alarm_id){
                        alarm -> seconds = alarm_duration;
                        strncpy(alarm -> message, message, sizeof(alarm -> message) - 1);
                        printf("Alarm(%d) Changed at %ld: %s %d %s\n", alarm_id, time(NULL), type, alarm_duration, message);
                        break;
                    }
                    alarm = alarm -> link;
                }
                
                if (alarm == NULL){
                    fprintf(stderr, "ERROR: Alarm ID %d not found for modification.\n", alarm_id);
                }
                status = pthread_mutex_unlock(&alarm_mutex);
                if (status != 0) {err_abort(status, "Unlock mutex");}

            } else if (strcmp(command, "Cancel_Alarm") == 0) {
                /* Cancel_Alarm command handling
                * Locks mutex, finds specified alarm using ID,
                * removes from list if found, then unlocks mutex
                */
                status = pthread_mutex_lock(&alarm_mutex);
                if(status != 0) {err_abort(status, "Lock mutex");}

                last = &alarm_list;
                alarm = *last;

                while (alarm != NULL){
                    if (alarm->alarm_ID == alarm_id){
                        *last = alarm -> link;
                        free(alarm);
                        printf("Alarm(%d) Cancelled at %ld: %s %d %s\n", alarm_id, time(NULL), type, alarm_duration, message);
                        cancel_alarm_in_display_thread(alarm);
                        break;
                    }
                    last = &alarm -> link;
                    alarm = *last;
                }

                if (alarm == NULL){
                    fprintf(stderr, "ERROR: Alarm ID %d not found for cancellation.\n", alarm_id);
                }
                status = pthread_mutex_unlock(&alarm_mutex);
                if (status != 0) {err_abort(status, "Unlock mutex");}
            } else if (strcmp(line, "View_Alarms") == 0) {
                /* View_Alarm command handling
                * Locks mutex, iterates through alarm_list to display all active alarms
                * (ensures thread-safe access), then unlocks mutex
                */
                status = pthread_mutex_lock(&alarm_mutex);
                if(status != 0) {err_abort(status, "Lock mutex");}
                printf("View Alarms at %ld:\n", time(NULL));
                // alarm = alarm_list;
                // int i = 1;

                // while(alarm != NULL){
                //     printf("%d. Display Thread %lu Assigned:\n", i, pthread_self());
                //     printf("    %da. Alarm(%d): %s %d %s\n", i, alarm -> seconds, type, alarm_duration, alarm -> message);
                //     alarm = alarm -> link;
                // }

                for(int i = 0; i < display_thread_count; i++){
                    display_t *temp_display = display_threads[i];
                    printf("%d. Display Thread %lu Assigned:\n", i, temp_display->threadid);

                    for(int k = 0; k < temp_display->assigned_alarm_count; k++){
                        alarm_t *temp_alarm = temp_display->assigned_alarm[k];
                        printf("\t%d%c. Alarm(%d): %s %d %s\n", i, k + 97, alarm_id, type, alarm_duration, message);
                    }
                }

                status = pthread_mutex_unlock(&alarm_mutex);
                if (status != 0) {err_abort(status, "Unlock mutex");}
            } else{
            fprintf(stderr, "ERROR: Invalid command %s\n", command);
            }
#ifdef DEBUG
            printf ("[list: ");
            for (next = alarm_list; next != NULL; next = next->link)
                printf ("%d(%d)[\"%s\"] ", next->time,
                    next->time - time (NULL), next->message);
            printf ("]\n");
#endif
            status = pthread_mutex_unlock (&alarm_mutex);
            if (status != 0)
                err_abort (status, "Unlock mutex");
        }
        sleep(2);
    }
}
<|MERGE_RESOLUTION|>--- conflicted
+++ resolved
@@ -1,517 +1,514 @@
-/*
- * alarm_mutex.c
- *
- * This is an enhancement to the alarm_thread.c program, which
- * created an "alarm thread" for each alarm command. This new
- * version uses a single alarm thread, which reads the next
- * entry in a list. The main thread places new requests onto the
- * list, in order of absolute expiration time. The list is
- * protected by a mutex, and the alarm thread sleeps for at
- * least 1 second, each iteration, to ensure that the main
- * thread can lock the mutex to add new work to the list.
- */
-#include <pthread.h>
-#include <time.h>
-#include "errors.h"
-#include <stdio.h>      // Added libraries (Arthi S)
-#include <string.h>
-#include <stdlib.h>
-#include <unistd.h>     //Added libraries (Hien L)
-
-/*
- * The "alarm" structure now contains the time_t (time since the
- * Epoch, in seconds) for each alarm, so that they can be
- * sorted. Storing the requested number of seconds would not be
- * enough, since the "alarm thread" cannot tell how long it has
- * been on the list.
- */
-typedef struct alarm_tag {
-    struct alarm_tag    *link;
-    int                 seconds;
-    time_t              time;   /* seconds from EPOCH */
-    char                message[128];   // Updated to allow 128 characters per message (Arthi S)
-    char                type[3];
-    int                 alarm_ID;
-    int                 is_assigned;
-} alarm_t;
-
-typedef struct display_tag {
-    pthread_t   threadid;
-    char        type[3];
-    int         assigned_alarm_count;
-    alarm_t     *assigned_alarm[2];
-} display_t;
-
-
-pthread_mutex_t alarm_mutex = PTHREAD_MUTEX_INITIALIZER;
-pthread_mutex_t display_mutex = PTHREAD_MUTEX_INITIALIZER;
-alarm_t *alarm_list = NULL;
-
-display_t *display_threads[10];
-int display_thread_count = 0;
-
-
-/*
-* Display Threads
-*/
-void *display_thread (void *arg) {
-   display_t *display_thread = (display_t*) arg;
-   int status;
-
-   while(1){
-        status = pthread_mutex_lock (&display_mutex);
-        if (status != 0)
-            err_abort (status, "Lock mutex");
-        
-        
-        int active_alarm = 0;
-
-        for(int i = 0; i < 2; i++){
-            alarm_t *alarm = display_thread->assigned_alarm[i];
-            
-            if(alarm != NULL){
-                time_t now = time(NULL);
-                if(now >= alarm->time){
-                    printf("Alarm(%d) Expired; Display Thread (%lu) Stopped Printing Alarm Message at %ld: %s %d %s\n", alarm->alarm_ID, display_thread->threadid, now, alarm->type, alarm->seconds, alarm->message);
-                    display_thread->assigned_alarm[i] = NULL;   //Clear the expired alarm
-                }else {
-                    printf("Alarm(%d) Message PERIODICALLY PRINTED BY Display Thread (%lu) at %ld: %s %d %s\n", alarm->alarm_ID, display_thread->threadid, now, alarm->type, alarm->seconds, alarm->message);
-                    active_alarm++;
-                }
-            }
-        }
-
-        if(active_alarm == 0) {
-            printf("Display Thread Terminated (%lu) at %ld\n", display_thread->threadid, time(NULL));
-            status = pthread_mutex_unlock (&display_mutex);
-            if (status != 0)
-                err_abort (status, "Unlock mutex");
-            free(display_thread);
-            display_thread_count--;
-            pthread_exit(NULL);
-        }
-        status = pthread_mutex_unlock (&display_mutex);
-        if (status != 0)
-             err_abort (status, "Unlock mutex");
-        sleep(5);      //Set 5 later
-   }
-}
-
-/*
-* Create a display thread function
-*/
-display_t *create_display_thread(char *type) {
-    if(display_thread_count >= 10) return NULL;   //Limits the number of threads
-
-    display_t *new_thread = (display_t*) malloc(sizeof(display_t));
-    if (new_thread == NULL) {
-        fprintf(stderr, "Error: Could not allocate memory for new display thread.\n");
-        return NULL;
-    }
-
-    //Create thread base on alarm type
-    strcpy(new_thread->type, type);
-    new_thread->assigned_alarm_count = 0;
-
-    //Create the thread
-    int status = pthread_create(&new_thread->threadid, NULL, display_thread, new_thread);
-    if(status != 0){
-        free(new_thread);
-        err_abort(status, "Create display Thread");
-    }
-
-    //Increase the count of display thread;
-    display_thread_count++;
-
-    //Add the thread to the array of threads where empty
-    for(int i = 0; i < display_thread_count; i++){
-        if(display_threads[i] == NULL){
-            display_threads[i] = new_thread;
-        }
-    }
-    return new_thread;
-}
-
-/*
-* Assign Alarm to the Right Thread
-*/
-void assign_alarm_to_display_thread(alarm_t *new_alarm) {
-    int thread_found = 0;
-    int type_found = 0;
-    display_t *target_thread = NULL;
-    int status;
-    alarm_t *temp_alarm = new_alarm;
-
-    // Lock the mutex to safely modify shared data structures
-    status = pthread_mutex_lock(&display_mutex);
-    if (status != 0) {
-        err_abort(status, "Lock mutex");
-    }
-
-    //Find the target thread for the alarm based on their type and the display capacity
-    for(int i = 0; i < display_thread_count; i++){
-        if(strcmp(display_threads[i]->type, temp_alarm->type) == 0){
-            type_found = 1;
-            if(display_threads[i]->assigned_alarm_count < 2){
-                thread_found = 1;
-                target_thread = display_threads[i];
-                break;
-            }
-        }
-    }
-
-    //Two cases for creating new thread
-    if(!thread_found && !type_found){
-        target_thread = create_display_thread(temp_alarm->type);
-        printf("First New Display Thread (%lu) Created at %ld: %s %d %s\n", target_thread->threadid, time(NULL), temp_alarm->type, temp_alarm->seconds, temp_alarm->message);
-    }else if(!thread_found && type_found){
-        target_thread = create_display_thread(temp_alarm->type);
-        printf("Additional New Display Thread (%lu) Created at %ld: %s %d %s\n", target_thread->threadid, time(NULL), temp_alarm->type, temp_alarm->seconds, temp_alarm->message);
-    }
-
-    //Assign the alarm to the target thread
-    if(target_thread != NULL){
-        target_thread->assigned_alarm[target_thread->assigned_alarm_count++] = temp_alarm;
-        printf("Alarm (%d) Assigned to Display Thread (%lu) at %ld: %s %d %s\n", temp_alarm->alarm_ID, target_thread->threadid, time(NULL), temp_alarm->type, temp_alarm->seconds, temp_alarm->message); 
-    } else {
-        fprintf(stderr, "Error: Could not create new display thread.\n");
-    }
-
-    // Unlock the mutex after modifying shared data structures
-    status = pthread_mutex_unlock(&display_mutex);
-    if (status != 0) {
-        err_abort(status, "Unlock mutex");
-    }
-}
-
-void cancel_alarm_in_display_thread (alarm_t *target_alarm){
-    int status;
-
-    // Lock the mutex to safely modify shared data structures
-    status = pthread_mutex_lock(&display_mutex);
-    if (status != 0) {
-        err_abort(status, "Lock mutex");
-    }
-
-    //Find the thread that has the alarm
-    for(int i = 0; i < display_thread_count; i++){
-        display_t *temp_display = display_threads[i];
-        for(int k = 0; k < temp_display->assigned_alarm_count; k++){
-
-            //Check for match alarm
-            if(target_alarm->alarm_ID == temp_display->assigned_alarm[k]->alarm_ID){
-                //Remove this alarm and print the message
-                temp_display->assigned_alarm[k] = NULL;
-                temp_display->assigned_alarm_count--;
-
-                printf("Alarm(%d) Cancelled; Display Thread (%lu) Stopped Printing Alarm Message at %ld: %s %d %s\n", target_alarm->alarm_ID, temp_display->threadid, time(NULL), target_alarm->type, target_alarm->seconds, target_alarm->message);
-            }
-        }
-    }
-    // Unlock the mutex after modifying shared data structures
-    status = pthread_mutex_unlock(&display_mutex);
-    if (status != 0) {
-        err_abort(status, "Unlock mutex");
-    }
-}
-
-/*
- * The alarm thread's start routine.
- */
-void *alarm_thread (void *arg)
-{
-    alarm_t *alarm, *prev, *current;
-    alarm_t *expired_alarms[50];
-    int expired_count = 0;
-    int sleep_time;
-    time_t now;
-    int status;
-
-    /*
-     * Loop forever, processing commands. The alarm thread will
-     * be disintegrated when the process exits.
-     */
-    while (1) { 
-        status = pthread_mutex_lock (&alarm_mutex);
-        if (status != 0)
-            err_abort (status, "Lock mutex");
-        
-        //alarm = alarm_list;
-        
-        prev = NULL;
-        current = alarm_list;
-        now = time(NULL);
-        expired_count = 0;
-
-        //Traverse through the alarm list
-        while(current != NULL){
-
-            //Find the expired alarm
-            if(current->time <= now){
-                //Expired alarm - print expiration message and remove the list
-                printf("Alarm(%d): Alarm Expired at %ld: Alarm Removed From Alarm List\n", alarm -> seconds, time(NULL));
-
-                //Remove expired alarm from the list
-                if(prev == NULL){
-                    alarm_list = current->link;
-                }else{
-                    prev->link = current->link;
-                }
-                
-                if(expired_count < 50){
-                    expired_alarms[expired_count++] = current;
-                }
-
-            } else if(!current->is_assigned){
-                //Assign only active, unassigned alarm to the display thread
-                assign_alarm_to_display_thread(current);
-                current->is_assigned = 1;
-                prev = current;
-                current = current->link;
-            } else {
-                //Skip already assigned active alarms
-                prev = current;
-                current = current->link;
-            }
-            //Exit the thread after finish traversing the list
-            if (current == NULL) {
-                pthread_exit(NULL);
-            }
-        }
-        // Handle reassignment if alarm type change
-        for(int i = 0; i < display_thread_count; i++){
-            display_t *display = display_threads[i];
-            for(int j = 0; j < 2; j++){
-                alarm_t *assign_alarm = display->assigned_alarm[j];
-
-                if(assign_alarm && strcmp(assign_alarm->type, display->type) != 0){
-                    //If alarm type has changed, remove it from the current thread
-                    printf("Alarm (%d) Changed Type; Display Thread (%lu) Stopped Printing Alarm Message at %ld: %s %d %s\n", assign_alarm->alarm_ID, display->threadid, time(NULL), assign_alarm->type, assign_alarm->seconds, assign_alarm->message);
-                    display->assigned_alarm[j] = NULL;
-                    display->assigned_alarm_count--;
-
-                    //Reassign Alarm as if it were new
-                    assign_alarm_to_display_thread(assign_alarm);
-                }
-            }
-        }
-
-        /*
-         * Unlock the mutex before waiting, so that the main
-         * thread can lock it to insert a new alarm request. If
-         * the sleep_time is 0, then call sched_yield, giving
-         * the main thread a chance to run if it has been
-         * readied by user input, without delaying the message
-         * if there's no input.
-         */
-        status = pthread_mutex_unlock (&alarm_mutex);
-        if (status != 0)
-            err_abort (status, "Unlock mutex");
-        
-        // Process expired alarms outside of the mutex lock
-        for (int i = 0; i < expired_count; i++) {
-            alarm_t *expired_alarm = expired_alarms[i];
-            
-            // Free the expired alarm memory here
-            free(expired_alarm);
-        }
-
-        //Sleep briefly before re-checking the alarm list
-        sleep(1);
-    }
-}
-
-int main (int argc, char *argv[]) {
-    int status;
-    char line[256];     // Increased the buffer for command parsing (Arthi S)
-    alarm_t *alarm, **last, *next;
-    pthread_t thread;
-
-    status = pthread_create (&thread, NULL, alarm_thread, NULL);
-    if (status != 0) {err_abort (status, "Create alarm thread");}
-
-    while (1) {
-        printf ("alarm> ");
-        if (fgets (line, sizeof (line), stdin) == NULL) exit (0);
-        if (strlen (line) <= 1) continue;
-        
-        /* Truncate message if it exceeds 128 characters (Arthi S)
-         * Ensures no overflow in error messages, truncates if necessary, 
-         * and warns user if message was truncated.
-         */
-        if (strlen(line) > 128){
-            line[127] = '\0';
-            fprintf(stderr, "WARNING: Message trunated to 128 characters.\n");
-        }
-
-        // Variables used in command parsing (Arthi S)
-        char command[16];
-        int alarm_id;
-        char type[3];
-        int alarm_duration;
-        char message[128];
-
-        /* Parse and validate command input (Arthi S)
-         * Extracts the command, alarm ID, type, time, and message by parsing the command.
-         * Ensures the proper formatting and validity of commands.
-         */
-<<<<<<< HEAD
-        if (sscanf (line, "%[^(](%d): %s %d %128[^\n]", command, &alarm_id, type, &alarm_duration, message) > 0) {
-=======
-        if (sscanf (line, "%15s(%d): %2s %d %127[^\n]", command, &alarm_id, type, &alarm_duration, message) == 5) {
->>>>>>> f748f855
-            if (strcmp(command, "Start_Alarm") == 0) {
-                /* Start_Alarm command handling
-                * Allocates memory for new alarm, sets time & message,
-                * and inserts it into the sorted list
-                */
-                alarm = (alarm_t *)malloc(sizeof(alarm_t));
-                if (alarm == NULL) {errno_abort("Allocate alarm");}
-                
-                alarm -> seconds = alarm_duration;
-                strncpy(alarm -> message, message, sizeof(alarm -> message) - 1);
-                alarm -> message[127] = '\0';   // Ensures null termination
-                alarm -> time = time(NULL) + alarm -> seconds;
-                strncpy(alarm->type, type, sizeof(alarm->type) - 1);
-                alarm->alarm_ID = alarm_id;
-                alarm->is_assigned = 0;
-
-                /* Locks mutex for thread safe insertion
-                * Lock ensures that only one thread can modify the alarm_list
-                * at any given time (prevents race conditions during insertion)
-                */
-                status = pthread_mutex_lock(&alarm_mutex);
-                if (status != 0) {err_abort(status, "Lock mutex");}
-                
-                /*
-                * Insert the new alarm into the list of alarms, sorted by alarm ID.
-                */
-                last = &alarm_list;
-                next = *last;
-
-                while (next != NULL){
-                    if (next->alarm_ID >= alarm->alarm_ID){     ///Sorted by their IDs
-                        alarm -> link = next;
-                        *last = alarm;
-                        break;
-                    }
-                    last = &next -> link;
-                    next = next -> link;
-                }
-                /*
-                * If we reached the end of the list, insert the new
-                * alarm there. ("next" is NULL, and "last" points
-                * to the link field of the last item, or to the
-                * list header).
-                */
-                if (next == NULL){
-                    *last = alarm;
-                    alarm -> link = NULL;
-                }
-
-                // Unlock mutex post-insert so other threads can access/modify alarm_list
-                status = pthread_mutex_unlock(&alarm_mutex);
-                if (status != 0) {err_abort(status, "Unlock mutex");}
-                printf("Alarm(%d) Inserted by Main Thread (%lu) Into Alarm List at %ld: %s %d %s\n", alarm_id, thread, time(NULL), type, alarm_duration, message);
-                //pthread_self(), time(NULL), type, alarm_duration, time(NULL), alarm -> message);
-
-            } else if (strcmp(command, "Change_Alarm") == 0) {
-                /* Change_Alarm command handling
-                * Locks the mutex, finds + updates alarm using specified ID,
-                * and unlocks after modification
-                */
-                status = pthread_mutex_lock (&alarm_mutex);
-                if (status != 0) {err_abort (status, "Lock mutex");}
-                
-                alarm = alarm_list;
-
-                while (alarm != NULL){
-                    if (alarm->alarm_ID == alarm_id){
-                        alarm -> seconds = alarm_duration;
-                        strncpy(alarm -> message, message, sizeof(alarm -> message) - 1);
-                        printf("Alarm(%d) Changed at %ld: %s %d %s\n", alarm_id, time(NULL), type, alarm_duration, message);
-                        break;
-                    }
-                    alarm = alarm -> link;
-                }
-                
-                if (alarm == NULL){
-                    fprintf(stderr, "ERROR: Alarm ID %d not found for modification.\n", alarm_id);
-                }
-                status = pthread_mutex_unlock(&alarm_mutex);
-                if (status != 0) {err_abort(status, "Unlock mutex");}
-
-            } else if (strcmp(command, "Cancel_Alarm") == 0) {
-                /* Cancel_Alarm command handling
-                * Locks mutex, finds specified alarm using ID,
-                * removes from list if found, then unlocks mutex
-                */
-                status = pthread_mutex_lock(&alarm_mutex);
-                if(status != 0) {err_abort(status, "Lock mutex");}
-
-                last = &alarm_list;
-                alarm = *last;
-
-                while (alarm != NULL){
-                    if (alarm->alarm_ID == alarm_id){
-                        *last = alarm -> link;
-                        free(alarm);
-                        printf("Alarm(%d) Cancelled at %ld: %s %d %s\n", alarm_id, time(NULL), type, alarm_duration, message);
-                        cancel_alarm_in_display_thread(alarm);
-                        break;
-                    }
-                    last = &alarm -> link;
-                    alarm = *last;
-                }
-
-                if (alarm == NULL){
-                    fprintf(stderr, "ERROR: Alarm ID %d not found for cancellation.\n", alarm_id);
-                }
-                status = pthread_mutex_unlock(&alarm_mutex);
-                if (status != 0) {err_abort(status, "Unlock mutex");}
-            } else if (strcmp(line, "View_Alarms") == 0) {
-                /* View_Alarm command handling
-                * Locks mutex, iterates through alarm_list to display all active alarms
-                * (ensures thread-safe access), then unlocks mutex
-                */
-                status = pthread_mutex_lock(&alarm_mutex);
-                if(status != 0) {err_abort(status, "Lock mutex");}
-                printf("View Alarms at %ld:\n", time(NULL));
-                // alarm = alarm_list;
-                // int i = 1;
-
-                // while(alarm != NULL){
-                //     printf("%d. Display Thread %lu Assigned:\n", i, pthread_self());
-                //     printf("    %da. Alarm(%d): %s %d %s\n", i, alarm -> seconds, type, alarm_duration, alarm -> message);
-                //     alarm = alarm -> link;
-                // }
-
-                for(int i = 0; i < display_thread_count; i++){
-                    display_t *temp_display = display_threads[i];
-                    printf("%d. Display Thread %lu Assigned:\n", i, temp_display->threadid);
-
-                    for(int k = 0; k < temp_display->assigned_alarm_count; k++){
-                        alarm_t *temp_alarm = temp_display->assigned_alarm[k];
-                        printf("\t%d%c. Alarm(%d): %s %d %s\n", i, k + 97, alarm_id, type, alarm_duration, message);
-                    }
-                }
-
-                status = pthread_mutex_unlock(&alarm_mutex);
-                if (status != 0) {err_abort(status, "Unlock mutex");}
-            } else{
-            fprintf(stderr, "ERROR: Invalid command %s\n", command);
-            }
-#ifdef DEBUG
-            printf ("[list: ");
-            for (next = alarm_list; next != NULL; next = next->link)
-                printf ("%d(%d)[\"%s\"] ", next->time,
-                    next->time - time (NULL), next->message);
-            printf ("]\n");
-#endif
-            status = pthread_mutex_unlock (&alarm_mutex);
-            if (status != 0)
-                err_abort (status, "Unlock mutex");
-        }
-        sleep(2);
-    }
-}
+/*
+ * alarm_mutex.c
+ *
+ * This is an enhancement to the alarm_thread.c program, which
+ * created an "alarm thread" for each alarm command. This new
+ * version uses a single alarm thread, which reads the next
+ * entry in a list. The main thread places new requests onto the
+ * list, in order of absolute expiration time. The list is
+ * protected by a mutex, and the alarm thread sleeps for at
+ * least 1 second, each iteration, to ensure that the main
+ * thread can lock the mutex to add new work to the list.
+ */
+#include <pthread.h>
+#include <time.h>
+#include "errors.h"
+#include <stdio.h>      // Added libraries (Arthi S)
+#include <string.h>
+#include <stdlib.h>
+#include <unistd.h>     //Added libraries (Hien L)
+
+/*
+ * The "alarm" structure now contains the time_t (time since the
+ * Epoch, in seconds) for each alarm, so that they can be
+ * sorted. Storing the requested number of seconds would not be
+ * enough, since the "alarm thread" cannot tell how long it has
+ * been on the list.
+ */
+typedef struct alarm_tag {
+    struct alarm_tag    *link;
+    int                 seconds;
+    time_t              time;   /* seconds from EPOCH */
+    char                message[128];   // Updated to allow 128 characters per message (Arthi S)
+    char                type[3];
+    int                 alarm_ID;
+    int                 is_assigned;
+} alarm_t;
+
+typedef struct display_tag {
+    pthread_t   threadid;
+    char        type[3];
+    int         assigned_alarm_count;
+    alarm_t     *assigned_alarm[2];
+} display_t;
+
+
+pthread_mutex_t alarm_mutex = PTHREAD_MUTEX_INITIALIZER;
+pthread_mutex_t display_mutex = PTHREAD_MUTEX_INITIALIZER;
+alarm_t *alarm_list = NULL;
+
+display_t *display_threads[10];
+int display_thread_count = 0;
+
+
+/*
+* Display Threads
+*/
+void *display_thread (void *arg) {
+   display_t *display_thread = (display_t*) arg;
+   int status;
+
+   while(1){
+        status = pthread_mutex_lock (&display_mutex);
+        if (status != 0)
+            err_abort (status, "Lock mutex");
+        
+        
+        int active_alarm = 0;
+
+        for(int i = 0; i < 2; i++){
+            alarm_t *alarm = display_thread->assigned_alarm[i];
+            
+            if(alarm != NULL){
+                time_t now = time(NULL);
+                if(now >= alarm->time){
+                    printf("Alarm(%d) Expired; Display Thread (%lu) Stopped Printing Alarm Message at %ld: %s %d %s\n", alarm->alarm_ID, display_thread->threadid, now, alarm->type, alarm->seconds, alarm->message);
+                    display_thread->assigned_alarm[i] = NULL;   //Clear the expired alarm
+                }else {
+                    printf("Alarm(%d) Message PERIODICALLY PRINTED BY Display Thread (%lu) at %ld: %s %d %s\n", alarm->alarm_ID, display_thread->threadid, now, alarm->type, alarm->seconds, alarm->message);
+                    active_alarm++;
+                }
+            }
+        }
+
+        if(active_alarm == 0) {
+            printf("Display Thread Terminated (%lu) at %ld\n", display_thread->threadid, time(NULL));
+            status = pthread_mutex_unlock (&display_mutex);
+            if (status != 0)
+                err_abort (status, "Unlock mutex");
+            free(display_thread);
+            display_thread_count--;
+            pthread_exit(NULL);
+        }
+        status = pthread_mutex_unlock (&display_mutex);
+        if (status != 0)
+             err_abort (status, "Unlock mutex");
+        sleep(5);      //Set 5 later
+   }
+}
+
+/*
+* Create a display thread function
+*/
+display_t *create_display_thread(char *type) {
+    if(display_thread_count >= 10) return NULL;   //Limits the number of threads
+
+    display_t *new_thread = (display_t*) malloc(sizeof(display_t));
+    if (new_thread == NULL) {
+        fprintf(stderr, "Error: Could not allocate memory for new display thread.\n");
+        return NULL;
+    }
+
+    //Create thread base on alarm type
+    strcpy(new_thread->type, type);
+    new_thread->assigned_alarm_count = 0;
+
+    //Create the thread
+    int status = pthread_create(&new_thread->threadid, NULL, display_thread, new_thread);
+    if(status != 0){
+        free(new_thread);
+        err_abort(status, "Create display Thread");
+    }
+
+    //Increase the count of display thread;
+    display_thread_count++;
+
+    //Add the thread to the array of threads where empty
+    for(int i = 0; i < display_thread_count; i++){
+        if(display_threads[i] == NULL){
+            display_threads[i] = new_thread;
+        }
+    }
+    return new_thread;
+}
+
+/*
+* Assign Alarm to the Right Thread
+*/
+void assign_alarm_to_display_thread(alarm_t *new_alarm) {
+    int thread_found = 0;
+    int type_found = 0;
+    display_t *target_thread = NULL;
+    int status;
+    alarm_t *temp_alarm = new_alarm;
+
+    // Lock the mutex to safely modify shared data structures
+    status = pthread_mutex_lock(&display_mutex);
+    if (status != 0) {
+        err_abort(status, "Lock mutex");
+    }
+
+    //Find the target thread for the alarm based on their type and the display capacity
+    for(int i = 0; i < display_thread_count; i++){
+        if(strcmp(display_threads[i]->type, temp_alarm->type) == 0){
+            type_found = 1;
+            if(display_threads[i]->assigned_alarm_count < 2){
+                thread_found = 1;
+                target_thread = display_threads[i];
+                break;
+            }
+        }
+    }
+
+    //Two cases for creating new thread
+    if(!thread_found && !type_found){
+        target_thread = create_display_thread(temp_alarm->type);
+        printf("First New Display Thread (%lu) Created at %ld: %s %d %s\n", target_thread->threadid, time(NULL), temp_alarm->type, temp_alarm->seconds, temp_alarm->message);
+    }else if(!thread_found && type_found){
+        target_thread = create_display_thread(temp_alarm->type);
+        printf("Additional New Display Thread (%lu) Created at %ld: %s %d %s\n", target_thread->threadid, time(NULL), temp_alarm->type, temp_alarm->seconds, temp_alarm->message);
+    }
+
+    //Assign the alarm to the target thread
+    if(target_thread != NULL){
+        target_thread->assigned_alarm[target_thread->assigned_alarm_count++] = temp_alarm;
+        printf("Alarm (%d) Assigned to Display Thread (%lu) at %ld: %s %d %s\n", temp_alarm->alarm_ID, target_thread->threadid, time(NULL), temp_alarm->type, temp_alarm->seconds, temp_alarm->message); 
+    } else {
+        fprintf(stderr, "Error: Could not create new display thread.\n");
+    }
+
+    // Unlock the mutex after modifying shared data structures
+    status = pthread_mutex_unlock(&display_mutex);
+    if (status != 0) {
+        err_abort(status, "Unlock mutex");
+    }
+}
+
+void cancel_alarm_in_display_thread (alarm_t *target_alarm){
+    int status;
+
+    // Lock the mutex to safely modify shared data structures
+    status = pthread_mutex_lock(&display_mutex);
+    if (status != 0) {
+        err_abort(status, "Lock mutex");
+    }
+
+    //Find the thread that has the alarm
+    for(int i = 0; i < display_thread_count; i++){
+        display_t *temp_display = display_threads[i];
+        for(int k = 0; k < temp_display->assigned_alarm_count; k++){
+
+            //Check for match alarm
+            if(target_alarm->alarm_ID == temp_display->assigned_alarm[k]->alarm_ID){
+                //Remove this alarm and print the message
+                temp_display->assigned_alarm[k] = NULL;
+                temp_display->assigned_alarm_count--;
+
+                printf("Alarm(%d) Cancelled; Display Thread (%lu) Stopped Printing Alarm Message at %ld: %s %d %s\n", target_alarm->alarm_ID, temp_display->threadid, time(NULL), target_alarm->type, target_alarm->seconds, target_alarm->message);
+            }
+        }
+    }
+    // Unlock the mutex after modifying shared data structures
+    status = pthread_mutex_unlock(&display_mutex);
+    if (status != 0) {
+        err_abort(status, "Unlock mutex");
+    }
+}
+
+/*
+ * The alarm thread's start routine.
+ */
+void *alarm_thread (void *arg)
+{
+    alarm_t *alarm, *prev, *current;
+    alarm_t *expired_alarms[50];
+    int expired_count = 0;
+    int sleep_time;
+    time_t now;
+    int status;
+
+    /*
+     * Loop forever, processing commands. The alarm thread will
+     * be disintegrated when the process exits.
+     */
+    while (1) { 
+        status = pthread_mutex_lock (&alarm_mutex);
+        if (status != 0)
+            err_abort (status, "Lock mutex");
+        
+        //alarm = alarm_list;
+        
+        prev = NULL;
+        current = alarm_list;
+        now = time(NULL);
+        expired_count = 0;
+
+        //Traverse through the alarm list
+        while(current != NULL){
+
+            //Find the expired alarm
+            if(current->time <= now){
+                //Expired alarm - print expiration message and remove the list
+                printf("Alarm(%d): Alarm Expired at %ld: Alarm Removed From Alarm List\n", alarm -> seconds, time(NULL));
+
+                //Remove expired alarm from the list
+                if(prev == NULL){
+                    alarm_list = current->link;
+                }else{
+                    prev->link = current->link;
+                }
+                
+                if(expired_count < 50){
+                    expired_alarms[expired_count++] = current;
+                }
+
+            } else if(!current->is_assigned){
+                //Assign only active, unassigned alarm to the display thread
+                assign_alarm_to_display_thread(current);
+                current->is_assigned = 1;
+                prev = current;
+                current = current->link;
+            } else {
+                //Skip already assigned active alarms
+                prev = current;
+                current = current->link;
+            }
+            //Exit the thread after finish traversing the list
+            if (current == NULL) {
+                pthread_exit(NULL);
+            }
+        }
+        // Handle reassignment if alarm type change
+        for(int i = 0; i < display_thread_count; i++){
+            display_t *display = display_threads[i];
+            for(int j = 0; j < 2; j++){
+                alarm_t *assign_alarm = display->assigned_alarm[j];
+
+                if(assign_alarm && strcmp(assign_alarm->type, display->type) != 0){
+                    //If alarm type has changed, remove it from the current thread
+                    printf("Alarm (%d) Changed Type; Display Thread (%lu) Stopped Printing Alarm Message at %ld: %s %d %s\n", assign_alarm->alarm_ID, display->threadid, time(NULL), assign_alarm->type, assign_alarm->seconds, assign_alarm->message);
+                    display->assigned_alarm[j] = NULL;
+                    display->assigned_alarm_count--;
+
+                    //Reassign Alarm as if it were new
+                    assign_alarm_to_display_thread(assign_alarm);
+                }
+            }
+        }
+
+        /*
+         * Unlock the mutex before waiting, so that the main
+         * thread can lock it to insert a new alarm request. If
+         * the sleep_time is 0, then call sched_yield, giving
+         * the main thread a chance to run if it has been
+         * readied by user input, without delaying the message
+         * if there's no input.
+         */
+        status = pthread_mutex_unlock (&alarm_mutex);
+        if (status != 0)
+            err_abort (status, "Unlock mutex");
+        
+        // Process expired alarms outside of the mutex lock
+        for (int i = 0; i < expired_count; i++) {
+            alarm_t *expired_alarm = expired_alarms[i];
+            
+            // Free the expired alarm memory here
+            free(expired_alarm);
+        }
+
+        //Sleep briefly before re-checking the alarm list
+        sleep(1);
+    }
+}
+
+int main (int argc, char *argv[]) {
+    int status;
+    char line[256];     // Increased the buffer for command parsing (Arthi S)
+    alarm_t *alarm, **last, *next;
+    pthread_t thread;
+
+    status = pthread_create (&thread, NULL, alarm_thread, NULL);
+    if (status != 0) {err_abort (status, "Create alarm thread");}
+
+    while (1) {
+        printf ("alarm> ");
+        if (fgets (line, sizeof (line), stdin) == NULL) exit (0);
+        if (strlen (line) <= 1) continue;
+        
+        /* Truncate message if it exceeds 128 characters (Arthi S)
+         * Ensures no overflow in error messages, truncates if necessary, 
+         * and warns user if message was truncated.
+         */
+        if (strlen(line) > 128){
+            line[127] = '\0';
+            fprintf(stderr, "WARNING: Message trunated to 128 characters.\n");
+        }
+
+        // Variables used in command parsing (Arthi S)
+        char command[16];
+        int alarm_id;
+        char type[3];
+        int alarm_duration;
+        char message[128];
+
+        /* Parse and validate command input (Arthi S)
+         * Extracts the command, alarm ID, type, time, and message by parsing the command.
+         * Ensures the proper formatting and validity of commands.
+         */
+      
+        if (sscanf (line, "%15s(%d): %2s %d %127[^\n]", command, &alarm_id, type, &alarm_duration, message) == 5) {
+            if (strcmp(command, "Start_Alarm") == 0) {
+                /* Start_Alarm command handling
+                * Allocates memory for new alarm, sets time & message,
+                * and inserts it into the sorted list
+                */
+                alarm = (alarm_t *)malloc(sizeof(alarm_t));
+                if (alarm == NULL) {errno_abort("Allocate alarm");}
+                
+                alarm -> seconds = alarm_duration;
+                strncpy(alarm -> message, message, sizeof(alarm -> message) - 1);
+                alarm -> message[127] = '\0';   // Ensures null termination
+                alarm -> time = time(NULL) + alarm -> seconds;
+                strncpy(alarm->type, type, sizeof(alarm->type) - 1);
+                alarm->alarm_ID = alarm_id;
+                alarm->is_assigned = 0;
+
+                /* Locks mutex for thread safe insertion
+                * Lock ensures that only one thread can modify the alarm_list
+                * at any given time (prevents race conditions during insertion)
+                */
+                status = pthread_mutex_lock(&alarm_mutex);
+                if (status != 0) {err_abort(status, "Lock mutex");}
+                
+                /*
+                * Insert the new alarm into the list of alarms, sorted by alarm ID.
+                */
+                last = &alarm_list;
+                next = *last;
+
+                while (next != NULL){
+                    if (next->alarm_ID >= alarm->alarm_ID){     ///Sorted by their IDs
+                        alarm -> link = next;
+                        *last = alarm;
+                        break;
+                    }
+                    last = &next -> link;
+                    next = next -> link;
+                }
+                /*
+                * If we reached the end of the list, insert the new
+                * alarm there. ("next" is NULL, and "last" points
+                * to the link field of the last item, or to the
+                * list header).
+                */
+                if (next == NULL){
+                    *last = alarm;
+                    alarm -> link = NULL;
+                }
+
+                // Unlock mutex post-insert so other threads can access/modify alarm_list
+                status = pthread_mutex_unlock(&alarm_mutex);
+                if (status != 0) {err_abort(status, "Unlock mutex");}
+                printf("Alarm(%d) Inserted by Main Thread (%lu) Into Alarm List at %ld: %s %d %s\n", alarm_id, thread, time(NULL), type, alarm_duration, message);
+                //pthread_self(), time(NULL), type, alarm_duration, time(NULL), alarm -> message);
+
+            } else if (strcmp(command, "Change_Alarm") == 0) {
+                /* Change_Alarm command handling
+                * Locks the mutex, finds + updates alarm using specified ID,
+                * and unlocks after modification
+                */
+                status = pthread_mutex_lock (&alarm_mutex);
+                if (status != 0) {err_abort (status, "Lock mutex");}
+                
+                alarm = alarm_list;
+
+                while (alarm != NULL){
+                    if (alarm->alarm_ID == alarm_id){
+                        alarm -> seconds = alarm_duration;
+                        strncpy(alarm -> message, message, sizeof(alarm -> message) - 1);
+                        printf("Alarm(%d) Changed at %ld: %s %d %s\n", alarm_id, time(NULL), type, alarm_duration, message);
+                        break;
+                    }
+                    alarm = alarm -> link;
+                }
+                
+                if (alarm == NULL){
+                    fprintf(stderr, "ERROR: Alarm ID %d not found for modification.\n", alarm_id);
+                }
+                status = pthread_mutex_unlock(&alarm_mutex);
+                if (status != 0) {err_abort(status, "Unlock mutex");}
+
+            } else if (strcmp(command, "Cancel_Alarm") == 0) {
+                /* Cancel_Alarm command handling
+                * Locks mutex, finds specified alarm using ID,
+                * removes from list if found, then unlocks mutex
+                */
+                status = pthread_mutex_lock(&alarm_mutex);
+                if(status != 0) {err_abort(status, "Lock mutex");}
+
+                last = &alarm_list;
+                alarm = *last;
+
+                while (alarm != NULL){
+                    if (alarm->alarm_ID == alarm_id){
+                        *last = alarm -> link;
+                        free(alarm);
+                        printf("Alarm(%d) Cancelled at %ld: %s %d %s\n", alarm_id, time(NULL), type, alarm_duration, message);
+                        cancel_alarm_in_display_thread(alarm);
+                        break;
+                    }
+                    last = &alarm -> link;
+                    alarm = *last;
+                }
+
+                if (alarm == NULL){
+                    fprintf(stderr, "ERROR: Alarm ID %d not found for cancellation.\n", alarm_id);
+                }
+                status = pthread_mutex_unlock(&alarm_mutex);
+                if (status != 0) {err_abort(status, "Unlock mutex");}
+            } else if (strcmp(line, "View_Alarms") == 0) {
+                /* View_Alarm command handling
+                * Locks mutex, iterates through alarm_list to display all active alarms
+                * (ensures thread-safe access), then unlocks mutex
+                */
+                status = pthread_mutex_lock(&alarm_mutex);
+                if(status != 0) {err_abort(status, "Lock mutex");}
+                printf("View Alarms at %ld:\n", time(NULL));
+                // alarm = alarm_list;
+                // int i = 1;
+
+                // while(alarm != NULL){
+                //     printf("%d. Display Thread %lu Assigned:\n", i, pthread_self());
+                //     printf("    %da. Alarm(%d): %s %d %s\n", i, alarm -> seconds, type, alarm_duration, alarm -> message);
+                //     alarm = alarm -> link;
+                // }
+
+                for(int i = 0; i < display_thread_count; i++){
+                    display_t *temp_display = display_threads[i];
+                    printf("%d. Display Thread %lu Assigned:\n", i, temp_display->threadid);
+
+                    for(int k = 0; k < temp_display->assigned_alarm_count; k++){
+                        alarm_t *temp_alarm = temp_display->assigned_alarm[k];
+                        printf("\t%d%c. Alarm(%d): %s %d %s\n", i, k + 97, alarm_id, type, alarm_duration, message);
+                    }
+                }
+
+                status = pthread_mutex_unlock(&alarm_mutex);
+                if (status != 0) {err_abort(status, "Unlock mutex");}
+            } else{
+            fprintf(stderr, "ERROR: Invalid command %s\n", command);
+            }
+#ifdef DEBUG
+            printf ("[list: ");
+            for (next = alarm_list; next != NULL; next = next->link)
+                printf ("%d(%d)[\"%s\"] ", next->time,
+                    next->time - time (NULL), next->message);
+            printf ("]\n");
+#endif
+            status = pthread_mutex_unlock (&alarm_mutex);
+            if (status != 0)
+                err_abort (status, "Unlock mutex");
+        }
+        sleep(2);
+    }
+}